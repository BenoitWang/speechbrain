--- conflicted
+++ resolved
@@ -275,11 +275,7 @@
         return est_mask
 
 
-<<<<<<< HEAD
 class TemporalBlock(torch.nn.Module):
-=======
-class TemporalBlock(sb.nnet.containers.Sequential):
->>>>>>> df974e7b
     """
     The conv1d compound layers used in Masknet
 
@@ -326,12 +322,11 @@
         super().__init__()
         M, K, B = input_shape
 
-        self.layers = sb.nnet.Sequential(input_shape=input_shape)
+        self.layers = sb.nnet.containers.Sequential(input_shape=input_shape)
 
         # [M, K, B] -> [M, K, H]
-<<<<<<< HEAD
         self.layers.append(
-            sb.nnet.Conv1d,
+            sb.nnet.CNN.Conv1d,
             out_channels=out_channels,
             kernel_size=1,
             bias=False,
@@ -340,13 +335,6 @@
         self.layers.append(nn.PReLU(), layer_name="act")
         self.layers.append(
             choose_norm(norm_type, out_channels), layer_name="norm"
-=======
-        self.append(
-            sb.nnet.CNN.Conv1d,
-            out_channels=out_channels,
-            kernel_size=1,
-            bias=False,
->>>>>>> df974e7b
         )
 
         # [M, K, H] -> [M, K, B]
@@ -449,18 +437,11 @@
 
         # [M, K, H] -> [M, K, B]
         self.append(
-<<<<<<< HEAD
-            sb.nnet.Conv1d,
+            sb.nnet.CNN.Conv1d,
             out_channels=out_channels,
             kernel_size=1,
             bias=False,
             layer_name="conv_1",
-=======
-            sb.nnet.CNN.Conv1d,
-            out_channels=out_channels,
-            kernel_size=1,
-            bias=False,
->>>>>>> df974e7b
         )
 
 
