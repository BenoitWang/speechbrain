--- conflicted
+++ resolved
@@ -43,13 +43,9 @@
                   pip install ctc-segmentation
                   pip install k2==1.24.4.dev20240223+cpu.torch2.2.1 -f https://k2-fsa.github.io/k2/cpu.html
                   pip install protobuf
-<<<<<<< HEAD
                   pip install kaldilm==1.15.1
-=======
-                  pip install kaldilm==1.15
                   pip install spacy==3.7.4
                   pip install flair==0.13.1
->>>>>>> 1350e9b3
             - name: Consistency tests with pytest
               run: |
                   pytest tests/consistency
